import { Transaction, Budget } from '../types';

<<<<<<< HEAD
const TRANSACTIONS_KEY = 'spendly_transactions';
const BUDGETS_KEY = 'spendly_budgets';
=======
const TRANSACTIONS_KEY = 'expense_tracker_transactions';
const BUDGETS_KEY = 'expense_tracker_budgets';
>>>>>>> 3af73228

export const saveTransactions = (transactions: Transaction[]): void => {
  localStorage.setItem(TRANSACTIONS_KEY, JSON.stringify(transactions));
};

export const loadTransactions = (): Transaction[] => {
  const stored = localStorage.getItem(TRANSACTIONS_KEY);
  if (!stored) return [];
  
  try {
    const parsed = JSON.parse(stored);
    return parsed.map((t: any) => ({
      ...t,
      date: new Date(t.date)
    }));
  } catch {
    return [];
  }
};

export const saveBudgets = (budgets: Budget[]): void => {
  localStorage.setItem(BUDGETS_KEY, JSON.stringify(budgets));
};

export const loadBudgets = (): Budget[] => {
  const stored = localStorage.getItem(BUDGETS_KEY);
  if (!stored) return [];
  
  try {
    return JSON.parse(stored);
  } catch {
    return [];
  }
};

export const exportToCsv = (transactions: Transaction[]): string => {
  const headers = ['Date', 'Type', 'Category', 'Subcategory', 'Amount', 'Description'];
  const rows = transactions.map(t => [
    t.date.toISOString().split('T')[0],
    t.type,
    t.category,
    t.subcategory,
    t.amount.toString(),
    t.description || ''
  ]);
  
  return [headers, ...rows].map(row => row.join(',')).join('\n');
};

export const downloadCsv = (csvContent: string, filename: string = 'transactions.csv'): void => {
  const blob = new Blob([csvContent], { type: 'text/csv;charset=utf-8;' });
  const link = document.createElement('a');
  const url = URL.createObjectURL(blob);
  link.setAttribute('href', url);
  link.setAttribute('download', filename);
  link.style.visibility = 'hidden';
  document.body.appendChild(link);
  link.click();
  document.body.removeChild(link);
};<|MERGE_RESOLUTION|>--- conflicted
+++ resolved
@@ -1,12 +1,9 @@
 import { Transaction, Budget } from '../types';
 
-<<<<<<< HEAD
+
 const TRANSACTIONS_KEY = 'spendly_transactions';
 const BUDGETS_KEY = 'spendly_budgets';
-=======
-const TRANSACTIONS_KEY = 'expense_tracker_transactions';
-const BUDGETS_KEY = 'expense_tracker_budgets';
->>>>>>> 3af73228
+
 
 export const saveTransactions = (transactions: Transaction[]): void => {
   localStorage.setItem(TRANSACTIONS_KEY, JSON.stringify(transactions));
