--- conflicted
+++ resolved
@@ -33,11 +33,9 @@
         <div className="flex justify-between items-center h-16">
           <div className="flex items-center space-x-2">
             <PiggyBank className="h-8 w-8 text-green-600" />
-<<<<<<< HEAD
+
             <h1 className="text-xl font-bold text-gray-800">Spendly</h1>
-=======
-            <h1 className="text-xl font-bold text-gray-800">Expense Tracker</h1>
->>>>>>> 3af73228
+
           </div>
           
           <div className="flex items-center space-x-4">
